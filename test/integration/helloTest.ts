--- conflicted
+++ resolved
@@ -27,28 +27,25 @@
         });
         // check we get one back
         console.log(config);
-<<<<<<< HEAD
-        await client.sendMessage(this.mjolnir.managementRoomId, {msgtype: "m.text", body: "!mjolnir help"})
-        await reply
-    })
-    it('Mjolnir responded to !mjolnir help with extra spaces', async function() {
+        await client.sendMessage(this.mjolnir.managementRoomId, { msgtype: "m.text", body: "!mjolnir help" });
+        await reply;
+    });
+    it("Mjolnir responded to !mjolnir help with extra spaces", async function () {
         this.timeout(30000);
         // send a messgage
         await client.joinRoom(this.config.managementRoom);
         // listener for getting the event reply
         let reply = new Promise((resolve, reject) => {
-            client.on('room.message', noticeListener(this.mjolnir.managementRoomId, (event) => {
-                if (event.content.body.includes("Print status information")) {
-                    resolve(event);
-                }
-            }))});
-        await client.sendMessage(this.mjolnir.managementRoomId, {msgtype: "m.text", body: "   !mjolnir     help   "})
-        await reply
-    })
-}) 
-=======
-        await client.sendMessage(this.mjolnir.managementRoomId, { msgtype: "m.text", body: "!mjolnir help" });
+            client.on(
+                "room.message",
+                noticeListener(this.mjolnir.managementRoomId, (event) => {
+                    if (event.content.body.includes("Print status information")) {
+                        resolve(event);
+                    }
+                }),
+            );
+        });
+        await client.sendMessage(this.mjolnir.managementRoomId, { msgtype: "m.text", body: "   !mjolnir    help   " });
         await reply;
     });
-});
->>>>>>> 0019aad7
+});