/*
Copyright 2021 The Matrix.org Foundation C.I.C.

Licensed under the Apache License, Version 2.0 (the "License");
you may not use this file except in compliance with the License.
You may obtain a copy of the License at

    http://www.apache.org/licenses/LICENSE-2.0

Unless required by applicable law or agreed to in writing, software
distributed under the License is distributed on an "AS IS" BASIS,
WITHOUT WARRANTIES OR CONDITIONS OF ANY KIND, either express or implied.
See the License for the specific language governing permissions and
limitations under the License.
*/
import {
    MatrixClient,
    PantalaimonClient,
    MemoryStorageProvider,
    LogService,
    LogLevel,
    RichConsoleLogger,
    RustSdkCryptoStorageProvider
} from "matrix-bot-sdk";
import { Mjolnir }  from '../../src/Mjolnir';
import config from "../../src/config";
<<<<<<< HEAD
import { getTempCryptoStore, registerUser } from "./clientHelper";
=======
import { overrideRatelimitForUser, registerUser } from "./clientHelper";
>>>>>>> e49e4d05
import { patchMatrixClient } from "../../src/utils";
import { promises as fs } from "fs";

/**
 * Ensures that a room exists with the alias, if it does not exist we create it.
 * @param client The MatrixClient to use to resolve or create the aliased room.
 * @param alias The alias of the room.
 * @returns The room ID of the aliased room.
 */
export async function ensureAliasedRoomExists(client: MatrixClient, alias: string): Promise<string> {
    try {
        return await client.resolveRoom(alias);
    } catch (e) {
        if (e?.body?.errcode === 'M_NOT_FOUND') {
            console.info(`${alias} hasn't been created yet, so we're making it now.`)
            let roomId = await client.createRoom({
                visibility: "public",
            });
            await client.createRoomAlias(alias, roomId);
            return roomId
        }
        throw e;
    }
}

async function configureMjolnir() {
    try {
<<<<<<< HEAD
        const { access_token } = await registerUser('mjolnir', 'mjolnir', 'mjolnir', true);
        return access_token;
    } catch (e) {
        if (e.isAxiosError) {
            console.log('Received error while registering', e.response.data || e.response);
            if (e.response.data && e.response.data.errcode === 'M_USER_IN_USE') {
                console.log('mjolnir already registered, skipping');
                // Needed for encryption tests
                return (await new MatrixClient(config.homeserverUrl, "").doRequest('POST', '/_matrix/client/r0/login', undefined, {
                    "type": "m.login.password",
                    "identifier": {
                      "type": "m.id.user",
                      "user": "mjolnir"
                    },
                    "password": "mjolnir"
                })).access_token;
            }
=======
        await registerUser(config.pantalaimon.username, config.pantalaimon.username, config.pantalaimon.password, true)
    } catch (e) {
        if (e?.body?.errcode === 'M_USER_IN_USE') {
            console.log(`${config.pantalaimon.username} already registered, skipping`);
            return;
>>>>>>> e49e4d05
        }
        throw e;
    };
}

export function mjolnir(): Mjolnir | null {
    return globalMjolnir;
}
export function matrixClient(): MatrixClient | null {
    return globalClient;
}
let globalClient: MatrixClient | null
let globalMjolnir: Mjolnir | null;

/**
 * Return a test instance of Mjolnir.
 */
export async function makeMjolnir(): Promise<Mjolnir> {
    const accessToken = await configureMjolnir();
    LogService.setLogger(new RichConsoleLogger());
    LogService.setLevel(LogLevel.fromString(config.logLevel, LogLevel.DEBUG));
    LogService.info("test/mjolnirSetupUtils", "Starting bot...");
<<<<<<< HEAD
    let client: MatrixClient;
    if (config.pantalaimon.use) {
        const pantalaimon = new PantalaimonClient(config.homeserverUrl, new MemoryStorageProvider());
        client = await pantalaimon.createClientWithCredentials(config.pantalaimon.username, config.pantalaimon.password);
    } else {
        client = new MatrixClient(config.homeserverUrl, accessToken, new MemoryStorageProvider(), await getTempCryptoStore());
        client.crypto.prepare(await client.getJoinedRooms());
    }
=======
    const pantalaimon = new PantalaimonClient(config.homeserverUrl, new MemoryStorageProvider());
    const client = await pantalaimon.createClientWithCredentials(config.pantalaimon.username, config.pantalaimon.password);
    await overrideRatelimitForUser(await client.getUserId());
>>>>>>> e49e4d05
    patchMatrixClient();
    await ensureAliasedRoomExists(client, config.managementRoom);
    let mjolnir = await Mjolnir.setupMjolnirFromConfig(client);
    globalClient = client;
    globalMjolnir = mjolnir;
    return mjolnir;
}

/**
 * Remove the alias and leave the room, can't be implicitly provided from the config because Mjolnir currently mutates it.
 * @param client The client to use to leave the room.
 * @param roomId The roomId of the room to leave.
 * @param alias The alias to remove from the room.
 */
export async function teardownManagementRoom(client: MatrixClient, roomId: string, alias: string) {
    await client.deleteRoomAlias(alias);
    await client.leaveRoom(roomId);
}<|MERGE_RESOLUTION|>--- conflicted
+++ resolved
@@ -24,11 +24,7 @@
 } from "matrix-bot-sdk";
 import { Mjolnir }  from '../../src/Mjolnir';
 import config from "../../src/config";
-<<<<<<< HEAD
-import { getTempCryptoStore, registerUser } from "./clientHelper";
-=======
-import { overrideRatelimitForUser, registerUser } from "./clientHelper";
->>>>>>> e49e4d05
+import { getTempCryptoStore, overrideRatelimitForUser, registerUser } from "./clientHelper";
 import { patchMatrixClient } from "../../src/utils";
 import { promises as fs } from "fs";
 
@@ -56,8 +52,12 @@
 
 async function configureMjolnir() {
     try {
-<<<<<<< HEAD
-        const { access_token } = await registerUser('mjolnir', 'mjolnir', 'mjolnir', true);
+        const { access_token } = await registerUser(
+            config.pantalaimon.username,
+            config.pantalaimon.username,
+            config.pantalaimon.password,
+            true
+        );
         return access_token;
     } catch (e) {
         if (e.isAxiosError) {
@@ -74,13 +74,6 @@
                     "password": "mjolnir"
                 })).access_token;
             }
-=======
-        await registerUser(config.pantalaimon.username, config.pantalaimon.username, config.pantalaimon.password, true)
-    } catch (e) {
-        if (e?.body?.errcode === 'M_USER_IN_USE') {
-            console.log(`${config.pantalaimon.username} already registered, skipping`);
-            return;
->>>>>>> e49e4d05
         }
         throw e;
     };
@@ -103,7 +96,6 @@
     LogService.setLogger(new RichConsoleLogger());
     LogService.setLevel(LogLevel.fromString(config.logLevel, LogLevel.DEBUG));
     LogService.info("test/mjolnirSetupUtils", "Starting bot...");
-<<<<<<< HEAD
     let client: MatrixClient;
     if (config.pantalaimon.use) {
         const pantalaimon = new PantalaimonClient(config.homeserverUrl, new MemoryStorageProvider());
@@ -112,11 +104,7 @@
         client = new MatrixClient(config.homeserverUrl, accessToken, new MemoryStorageProvider(), await getTempCryptoStore());
         client.crypto.prepare(await client.getJoinedRooms());
     }
-=======
-    const pantalaimon = new PantalaimonClient(config.homeserverUrl, new MemoryStorageProvider());
-    const client = await pantalaimon.createClientWithCredentials(config.pantalaimon.username, config.pantalaimon.password);
     await overrideRatelimitForUser(await client.getUserId());
->>>>>>> e49e4d05
     patchMatrixClient();
     await ensureAliasedRoomExists(client, config.managementRoom);
     let mjolnir = await Mjolnir.setupMjolnirFromConfig(client);
