{
    "compilerOptions": {
        "alwaysStrict": true,
        "experimentalDecorators": true,
        "emitDecoratorMetadata": true,
        "module": "commonjs",
        "moduleResolution": "node",
        "newLine": "LF",
        "noImplicitReturns": true,
        "noUnusedLocals": true,
        "target": "es2015",
        "noImplicitAny": true,
        "sourceMap": true,
        "strictNullChecks": true,
        "outDir": "./lib",
        "types": [
            "node",
            "mocha"
        ]
    },
    "include": [
        "./src/**/*",
        "./test/integration/manualLaunchScript.ts",
        "./test/integration/roomMembersTest.ts",
<<<<<<< HEAD
        "./test/integration/commands/makedminCommandTest.ts"
=======
        "./test/integration/banListTest.ts"
>>>>>>> c8caf744
    ]
}<|MERGE_RESOLUTION|>--- conflicted
+++ resolved
@@ -22,10 +22,7 @@
         "./src/**/*",
         "./test/integration/manualLaunchScript.ts",
         "./test/integration/roomMembersTest.ts",
-<<<<<<< HEAD
         "./test/integration/commands/makedminCommandTest.ts"
-=======
         "./test/integration/banListTest.ts"
->>>>>>> c8caf744
     ]
 }