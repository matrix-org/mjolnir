--- conflicted
+++ resolved
@@ -11,11 +11,7 @@
 
 run:
   - yarn test:integration
-<<<<<<< HEAD
   - yarn test:integration:pan
-=======
-
->>>>>>> e49e4d05
 down:
   finally:
     - docker stop mjolnir-test-reverse-proxy || true
