--- conflicted
+++ resolved
@@ -351,17 +351,14 @@
             }
 
             this.currentState = STATE_RUNNING;
-<<<<<<< HEAD
-            await this.managementRoomOutput.logMessage(LogLevel.INFO, "Mjolnir@startup", "Startup complete. Now monitoring rooms.");
-            // update protected rooms set
-            this.protectedRoomsTracker.isAdmin = await this.isSynapseAdmin();
-=======
+
             await this.managementRoomOutput.logMessage(
-                LogLevel.INFO,
+                LogLevel.INFO, 
                 "Mjolnir@startup",
                 "Startup complete. Now monitoring rooms.",
             );
->>>>>>> 943f8786
+            // update protected rooms set
+            this.protectedRoomsTracker.isAdmin = await this.isSynapseAdmin();
         } catch (err) {
             try {
                 LogService.error("Mjolnir", "Error during startup:");
