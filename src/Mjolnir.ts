/*
Copyright 2019-2021 The Matrix.org Foundation C.I.C.

Licensed under the Apache License, Version 2.0 (the "License");
you may not use this file except in compliance with the License.
You may obtain a copy of the License at

    http://www.apache.org/licenses/LICENSE-2.0

Unless required by applicable law or agreed to in writing, software
distributed under the License is distributed on an "AS IS" BASIS,
WITHOUT WARRANTIES OR CONDITIONS OF ANY KIND, either express or implied.
See the License for the specific language governing permissions and
limitations under the License.
*/

import {
    extractRequestError,
    LogLevel,
    LogService,
    MembershipEvent,
    Permalinks,
    UserID,
} from "@vector-im/matrix-bot-sdk";

import { ALL_RULE_TYPES as ALL_BAN_LIST_RULE_TYPES } from "./models/ListRule";
import { COMMAND_PREFIX, handleCommand } from "./commands/CommandHandler";
import { UnlistedUserRedactionQueue } from "./queues/UnlistedUserRedactionQueue";
import { htmlEscape } from "./utils";
import { ReportManager } from "./report/ReportManager";
import { ReportPoller } from "./report/ReportPoller";
import { WebAPIs } from "./webapis/WebAPIs";
import RuleServer from "./models/RuleServer";
import { ThrottlingQueue } from "./queues/ThrottlingQueue";
import { getDefaultConfig, IConfig } from "./config";
import { PolicyListManager } from "./models/PolicyList";
import { ProtectedRoomsSet } from "./ProtectedRoomsSet";
import ManagementRoomOutput from "./ManagementRoomOutput";
import { ProtectionManager } from "./protections/ProtectionManager";
import { RoomMemberManager } from "./RoomMembers";
import ProtectedRoomsConfig from "./ProtectedRoomsConfig";
import { MatrixEmitter, MatrixSendClient } from "./MatrixEmitter";
import { OpenMetrics } from "./webapis/OpenMetrics";
<<<<<<< HEAD
import { LRUCache } from "lru-cache";
=======
import { ModCache } from "./ModCache";
>>>>>>> 93282da0

export const STATE_NOT_STARTED = "not_started";
export const STATE_CHECKING_PERMISSIONS = "checking_permissions";
export const STATE_SYNCING = "syncing";
export const STATE_RUNNING = "running";

/**
 * Synapse will tell us where we last got to on polling reports, so we need
 * to store that for pagination on further polls
 */
export const REPORT_POLL_EVENT_TYPE = "org.matrix.mjolnir.report_poll";

export class Mjolnir {
    private displayName: string;
    private localpart: string;
    private currentState: string = STATE_NOT_STARTED;
    public readonly roomJoins: RoomMemberManager;
    /**
     * This is for users who are not listed on a watchlist,
     * but have been flagged by the automatic spam detection as suispicous
     */
    private unlistedUserRedactionQueue = new UnlistedUserRedactionQueue();

    private protectedRoomsConfig: ProtectedRoomsConfig;
    public readonly protectedRoomsTracker: ProtectedRoomsSet;
    private webapis: WebAPIs;
    private openMetrics: OpenMetrics;
    public taskQueue: ThrottlingQueue;
    /**
     * Reporting back to the management room.
     */
    public readonly managementRoomOutput: ManagementRoomOutput;
    /*
     * Config-enabled polling of reports in Synapse, so Mjolnir can react to reports
     */
    private reportPoller?: ReportPoller;
    /**
     * Store the protections being used by Mjolnir.
     */
    public readonly protectionManager: ProtectionManager;
    /**
     * Handle user reports from the homeserver.
     */
    public readonly reportManager: ReportManager;

    public readonly policyListManager: PolicyListManager;

    public readonly lastBotMentionForRoomId = new LRUCache<string, true>({
        ttl: 1000 * 60 * 8, // 8 minutes
        ttlAutopurge: true,
    });

    /**
     * Members of the moderator room and others who should not be banned, ACL'd etc.
     */
    public moderators: ModCache;

    /**
     * Adds a listener to the client that will automatically accept invitations.
     * @param {MatrixSendClient} client
     * @param options By default accepts invites from anyone.
     * @param {string} options.managementRoom The room to report ignored invitations to if `recordIgnoredInvites` is true.
     * @param {boolean} options.recordIgnoredInvites Whether to report invites that will be ignored to the `managementRoom`.
     * @param {boolean} options.autojoinOnlyIfManager Whether to only accept an invitation by a user present in the `managementRoom`.
     * @param {string} options.acceptInvitesFromSpace A space of users to accept invites from, ignores invites form users not in this space.
     */
    private static addJoinOnInviteListener(
        mjolnir: Mjolnir,
        client: MatrixSendClient,
        options: { [key: string]: any },
    ) {
        mjolnir.matrixEmitter.on("room.invite", async (roomId: string, inviteEvent: any) => {
            const membershipEvent = new MembershipEvent(inviteEvent);

            const reportInvite = async () => {
                if (!options.recordIgnoredInvites) return; // Nothing to do

                await client.sendMessage(mjolnir.managementRoomId, {
                    msgtype: "m.text",
                    body:
                        `${membershipEvent.sender} has invited me to ${roomId} but the config prevents me from accepting the invitation. ` +
                        `If you would like this room protected, use "!mjolnir rooms add ${roomId}" so I can accept the invite.`,
                    format: "org.matrix.custom.html",
                    formatted_body:
                        `${htmlEscape(membershipEvent.sender)} has invited me to ${htmlEscape(roomId)} but the config prevents me from ` +
                        `accepting the invitation. If you would like this room protected, use <code>!mjolnir rooms add ${htmlEscape(roomId)}</code> ` +
                        `so I can accept the invite.`,
                });
            };

            if (options.autojoinOnlyIfManager) {
                const managers = await client.getJoinedRoomMembers(mjolnir.managementRoomId);
                if (!managers.includes(membershipEvent.sender)) return reportInvite(); // ignore invite
            } else if (options.acceptInvitesFromSpace) {
                const spaceId = await client.resolveRoom(options.acceptInvitesFromSpace);
                const spaceUserIds = await client.getJoinedRoomMembers(spaceId).catch(async (e) => {
                    if (e.body?.errcode === "M_FORBIDDEN") {
                        await mjolnir.managementRoomOutput.logMessage(
                            LogLevel.ERROR,
                            "Mjolnir",
                            `Mjolnir is not in the space configured for acceptInvitesFromSpace, did you invite it?`,
                        );
                        await client.joinRoom(spaceId);
                        return await client.getJoinedRoomMembers(spaceId);
                    } else {
                        return Promise.reject(e);
                    }
                });
                if (!spaceUserIds.includes(membershipEvent.sender)) return reportInvite(); // ignore invite
            }
            return client.joinRoom(roomId);
        });
    }

    /**
     * Create a new Mjolnir instance from a client and the options in the configuration file, ready to be started.
     * @param {MatrixSendClient} client The client for Mjolnir to use.
     * @returns A new Mjolnir instance that can be started without further setup.
     */
    static async setupMjolnirFromConfig(
        client: MatrixSendClient,
        matrixEmitter: MatrixEmitter,
        config: IConfig,
    ): Promise<Mjolnir> {
        if (
            !config.autojoinOnlyIfManager &&
            config.acceptInvitesFromSpace === getDefaultConfig().acceptInvitesFromSpace
        ) {
            throw new TypeError(
                "`autojoinOnlyIfManager` has been disabled but you have not set `acceptInvitesFromSpace`. Please make it empty to accept invites from everywhere or give it a namespace alias or room id.",
            );
        }
        const joinedRooms = await client.getJoinedRooms();

        // Ensure we're also in the management room
        LogService.info("index", "Resolving management room...");
        const managementRoomId = await client.resolveRoom(config.managementRoom);
        if (!joinedRooms.includes(managementRoomId)) {
            await client.joinRoom(config.managementRoom);
        }

        const ruleServer = config.web.ruleServer ? new RuleServer() : null;
        const mjolnir = new Mjolnir(
            client,
            await client.getUserId(),
            matrixEmitter,
            managementRoomId,
            config,
            ruleServer,
        );
        await mjolnir.managementRoomOutput.logMessage(
            LogLevel.INFO,
            "index",
            "Mjolnir is starting up. Use !mjolnir to query status.",
        );
        Mjolnir.addJoinOnInviteListener(mjolnir, client, config);

        mjolnir.moderators = new ModCache(mjolnir.client, mjolnir.matrixEmitter, mjolnir.managementRoomId);

        return mjolnir;
    }

    constructor(
        public readonly client: MatrixSendClient,
        private readonly clientUserId: string,
        public readonly matrixEmitter: MatrixEmitter,
        public readonly managementRoomId: string,
        public readonly config: IConfig,
        // Combines the rules from ban lists so they can be served to a homeserver module or another consumer.
        public readonly ruleServer: RuleServer | null,
    ) {
        this.protectedRoomsConfig = new ProtectedRoomsConfig(client);
        this.policyListManager = new PolicyListManager(this);

        // Setup bot.

        matrixEmitter.on("room.event", this.handleEvent.bind(this));

        matrixEmitter.on("room.message", async (roomId, event) => {
            const eventContent = event.content;
            if (typeof eventContent !== "object") return;

            if (this.config.forwardMentionsToManagementRoom && this.protectedRoomsTracker.isProtectedRoom(roomId)) {
                if (eventContent?.["m.mentions"]?.user_ids?.includes(this.clientUserId)) {
                    LogService.info("Mjolnir", `Bot mentioned ${roomId} by ${event.sender}`);
                    // Bot mentioned in a public room.
                    if (this.lastBotMentionForRoomId.has(roomId)) {
                        // Mentioned too recently, ignore.
                        return;
                    }
                    this.lastBotMentionForRoomId.set(roomId, true);
                    const permalink = Permalinks.forEvent(roomId, event.event_id, [
                        new UserID(this.clientUserId).domain,
                    ]);
                    await this.managementRoomOutput.logMessage(
                        LogLevel.INFO,
                        "Mjolnir",
                        `Bot mentioned ${roomId} by ${event.sender} in ${permalink}`,
                        roomId,
                    );
                }
            }

            const { msgtype, body: originalBody, sender, event_id } = eventContent;
            if (msgtype !== "m.text" || typeof originalBody !== "string") {
                return;
            }

            const prefixes = [
                COMMAND_PREFIX,
                this.localpart + ":",
                this.displayName + ":",
                (await client.getUserId()) + ":",
                this.localpart + " ",
                this.displayName + " ",
                (await client.getUserId()) + " ",
                ...config.commands.additionalPrefixes.map((p) => `!${p}`),
                ...config.commands.additionalPrefixes.map((p) => `${p}:`),
                ...config.commands.additionalPrefixes.map((p) => `${p} `),
                ...config.commands.additionalPrefixes,
            ];
            if (config.commands.allowNoPrefix) prefixes.push("!");

            const sanitizedBody = originalBody.toLowerCase().trim();

            const prefixUsed = prefixes.find((p) => sanitizedBody.startsWith(p.toLowerCase()));
            if (!prefixUsed) return;

            // rewrite the event body to make the prefix uniform (in case the bot has spaces in its display name)
            let restOfBody = originalBody.trim().substring(prefixUsed.length);
            if (!restOfBody.startsWith(" ")) restOfBody = ` ${restOfBody}`;

            eventContent.body = COMMAND_PREFIX + restOfBody;
            LogService.info("Mjolnir", `Command being run by ${sender}: ${eventContent.body}`);

            client.sendReadReceipt(roomId, event_id).catch((e: any) => {
                LogService.warn("Mjolnir", "Error sending read receipt: ", e);
            });
            return handleCommand(roomId, event, this);
        });

        matrixEmitter.on("room.join", (roomId: string, event: any) => {
            LogService.info("Mjolnir", `Joined ${roomId}`);
            return this.resyncJoinedRooms();
        });
        matrixEmitter.on("room.leave", (roomId: string, event: any) => {
            LogService.info("Mjolnir", `Left ${roomId}`);
            return this.resyncJoinedRooms();
        });

        client
            .getUserId()
            .then((userId) => {
                this.localpart = userId.split(":")[0].substring(1);
                return client.getUserProfile(userId);
            })
            .then((profile) => {
                if (profile["displayname"]) {
                    this.displayName = profile["displayname"];
                }
            });

        // Setup Web APIs
        console.log("Creating Web APIs");
        this.reportManager = new ReportManager(this);
        this.webapis = new WebAPIs(this.reportManager, this.config, this.ruleServer);
        if (config.pollReports) {
            this.reportPoller = new ReportPoller(this, this.reportManager);
        }
        this.openMetrics = new OpenMetrics(this.config);
        // Setup join/leave listener
        this.roomJoins = new RoomMemberManager(this.matrixEmitter);
        this.taskQueue = new ThrottlingQueue(this, config.backgroundDelayMS);

        this.protectionManager = new ProtectionManager(this);

        this.managementRoomOutput = new ManagementRoomOutput(managementRoomId, client, config);
        this.protectedRoomsTracker = new ProtectedRoomsSet(
            client,
            clientUserId,
            managementRoomId,
            this.managementRoomOutput,
            this.protectionManager,
            config,
            this.moderators,
        );
    }

    public get state(): string {
        return this.currentState;
    }

    /**
     * Returns the handler to flag a user for redaction, removing any future messages that they send.
     * Typically this is used by the flooding or image protection on users that have not been banned from a list yet.
     * It cannot used to redact any previous messages the user has sent, in that cas you should use the `EventRedactionQueue`.
     */
    public get unlistedUserRedactionHandler(): UnlistedUserRedactionQueue {
        return this.unlistedUserRedactionQueue;
    }

    /**
     * Start Mjölnir.
     */
    public async start() {
        LogService.info("Mjolnir", "Starting Mjolnir instance");
        try {
            // Start the web server.
            console.log("Starting web server");
            await this.webapis.start();

            if (this.reportPoller) {
                let reportPollSetting: { from: number } = { from: 0 };
                try {
                    reportPollSetting = await this.client.getAccountData(REPORT_POLL_EVENT_TYPE);
                } catch (err) {
                    if (err.body?.errcode !== "M_NOT_FOUND") {
                        throw err;
                    } else {
                        this.managementRoomOutput.logMessage(
                            LogLevel.INFO,
                            "Mjolnir@startup",
                            "report poll setting does not exist yet",
                        );
                    }
                }
                this.reportPoller.start(reportPollSetting.from);
            }
            await this.openMetrics.start();
            // Load the state.
            this.currentState = STATE_CHECKING_PERMISSIONS;

            await this.managementRoomOutput.logMessage(LogLevel.DEBUG, "Mjolnir@startup", "Loading protected rooms...");
            await this.protectedRoomsConfig.loadProtectedRoomsFromConfig(this.config);
            await this.protectedRoomsConfig.loadProtectedRoomsFromAccountData();
            this.protectedRoomsConfig.getExplicitlyProtectedRooms().forEach(this.protectRoom, this);
            // We have to build the policy lists before calling `resyncJoinedRooms` otherwise mjolnir will try to protect
            // every policy list we are already joined to, as mjolnir will not be able to distinguish them from normal rooms.
            await this.policyListManager.init();
            await this.resyncJoinedRooms(false);
            await this.protectionManager.start();

            if (this.config.verifyPermissionsOnStartup) {
                await this.managementRoomOutput.logMessage(LogLevel.INFO, "Mjolnir@startup", "Checking permissions...");
                await this.protectedRoomsTracker.verifyPermissions();
            }

            // Start the bot.
            await this.matrixEmitter.start();

            this.currentState = STATE_SYNCING;
            if (this.config.syncOnStartup) {
                await this.managementRoomOutput.logMessage(LogLevel.INFO, "Mjolnir@startup", "Syncing lists...");
                await this.protectedRoomsTracker.syncLists();
            }

            this.currentState = STATE_RUNNING;

            await this.managementRoomOutput.logMessage(
                LogLevel.INFO,
                "Mjolnir@startup",
                "Startup complete. Now monitoring rooms.",
            );
            // update protected rooms set
            this.protectedRoomsTracker.isAdmin = await this.isSynapseAdmin();
        } catch (err) {
            try {
                LogService.error("Mjolnir", "Error during startup:");
                LogService.error("Mjolnir", extractRequestError(err));
                this.stop();
                await this.managementRoomOutput.logMessage(
                    LogLevel.ERROR,
                    "Mjolnir@startup",
                    "Startup failed due to error - see console",
                );
            } catch (e) {
                LogService.error("Mjolnir", `Failed to report startup error to the management room: ${e}`);
            }
            throw err;
        }
    }

    /**
     * Stop Mjolnir from syncing and processing commands.
     */
    public stop() {
        LogService.info("Mjolnir", "Stopping Mjolnir...");
        this.matrixEmitter.stop();
        this.webapis.stop();
        this.reportPoller?.stop();
        this.openMetrics.stop();
        this.moderators.stop();
    }

    /**
     * Rooms that mjolnir is configured to explicitly protect.
     * Do not use to access all of the rooms that mjolnir protects.
     * FIXME: In future ProtectedRoomsSet on this mjolnir should not be public and should also be accessed via a delegator method.
     */
    public get explicitlyProtectedRooms(): string[] {
        return this.protectedRoomsConfig.getExplicitlyProtectedRooms();
    }

    /**
     * Explicitly protect this room, adding it to the account data.
     * Should NOT be used to protect a room to implement e.g. `config.protectAllJoinedRooms`,
     * use `protectRoom` instead.
     * @param roomId The room to be explicitly protected by mjolnir and persisted in config.
     */
    public async addProtectedRoom(roomId: string) {
        await this.protectedRoomsConfig.addProtectedRoom(roomId);
        this.protectRoom(roomId);
    }

    /**
     * Protect the room, but do not persist it to the account data.
     * @param roomId The room to protect.
     */
    private protectRoom(roomId: string): void {
        this.protectedRoomsTracker.addProtectedRoom(roomId);
        this.roomJoins.addRoom(roomId);
    }

    /**
     * Remove a room from the explicitly protect set of rooms that is persisted to account data.
     * Should NOT be used to remove a room that we have left, e.g. when implementing `config.protectAllJoinedRooms`,
     * use `unprotectRoom` instead.
     * @param roomId The room to remove from account data and stop protecting.
     */
    public async removeProtectedRoom(roomId: string) {
        await this.protectedRoomsConfig.removeProtectedRoom(roomId);
        this.unprotectRoom(roomId);
    }

    /**
     * Unprotect a room.
     * @param roomId The room to stop protecting.
     */
    private unprotectRoom(roomId: string): void {
        this.roomJoins.removeRoom(roomId);
        this.protectedRoomsTracker.removeProtectedRoom(roomId);
    }

    /**
     * Resynchronize the protected rooms with rooms that the mjolnir user is joined to.
     * This is to implement `config.protectAllJoinedRooms` functionality.
     * @param withSync Whether to synchronize all protected rooms with the watched policy lists afterwards.
     */
    private async resyncJoinedRooms(withSync = true): Promise<void> {
        if (!this.config.protectAllJoinedRooms) return;

        // We filter out all policy rooms so that we only protect ones that are
        // explicitly protected, so that we don't try to protect lists that we are just watching.
        const filterOutManagementAndPolicyRooms = (roomId: string) => {
            const policyListIds = this.policyListManager.lists.map((list) => list.roomId);
            return roomId !== this.managementRoomId && !policyListIds.includes(roomId);
        };

        const joinedRoomIdsToProtect = new Set([
            ...(await this.client.getJoinedRooms()).filter(filterOutManagementAndPolicyRooms),
            // We do this specifically so policy lists that have been explicitly marked as protected
            // will be protected.
            ...this.protectedRoomsConfig.getExplicitlyProtectedRooms(),
        ]);
        const previousRoomIdsProtecting = new Set(this.protectedRoomsTracker.getProtectedRooms());
        // find every room that we have left (since last time)
        for (const roomId of previousRoomIdsProtecting.keys()) {
            if (!joinedRoomIdsToProtect.has(roomId)) {
                // Then we have left this room.
                this.unprotectRoom(roomId);
            }
        }
        // find every room that we have joined (since last time).
        for (const roomId of joinedRoomIdsToProtect.keys()) {
            if (!previousRoomIdsProtecting.has(roomId)) {
                // Then we have joined this room
                this.protectRoom(roomId);
            }
        }

        if (withSync) {
            await this.protectedRoomsTracker.syncLists();
        }
    }

    private async handleEvent(roomId: string, event: any) {
        // Check for UISI errors
        if (roomId === this.managementRoomId) {
            if (event["type"] === "m.room.message" && event["content"] && event["content"]["body"]) {
                if (
                    event["content"]["body"] ===
                    "** Unable to decrypt: The sender's device has not sent us the keys for this message. **"
                ) {
                    // UISI
                    await this.client.unstableApis.addReactionToEvent(roomId, event["event_id"], "⚠");
                    await this.client.unstableApis.addReactionToEvent(roomId, event["event_id"], "UISI");
                    await this.client.unstableApis.addReactionToEvent(roomId, event["event_id"], "🚨");
                }
            }
        }

        // Check for updated ban lists before checking protected rooms - the ban lists might be protected
        // themselves.
        const policyList = this.policyListManager.lists.find((list) => list.roomId === roomId);
        if (policyList !== undefined) {
            if (ALL_BAN_LIST_RULE_TYPES.includes(event["type"]) || event["type"] === "m.room.redaction") {
                policyList.updateForEvent(event.event_id);
            }
        }

        if (event.sender !== this.clientUserId) {
            this.protectedRoomsTracker.handleEvent(roomId, event);
        }
    }

    public async isSynapseAdmin(): Promise<boolean> {
        try {
            const endpoint = `/_synapse/admin/v1/users/${await this.client.getUserId()}/admin`;
            const response = await this.client.doRequest("GET", endpoint);
            return response["admin"];
        } catch (e) {
            LogService.error("Mjolnir", "Error determining if Mjolnir is a server admin:");
            LogService.error("Mjolnir", extractRequestError(e));
            return false; // assume not
        }
    }

    public async deactivateSynapseUser(userId: string): Promise<any> {
        const endpoint = `/_synapse/admin/v1/deactivate/${userId}`;
        return await this.client.doRequest("POST", endpoint);
    }

    public async suspendSynapseUser(userId: string): Promise<any> {
        const endpoint = `/_synapse/admin/v1/suspend/${userId}`;
        const body = { suspend: true };
        return await this.client.doRequest("PUT", endpoint, null, body);
    }

    public async unsuspendSynapseUser(userId: string): Promise<any> {
        const endpoint = `/_synapse/admin/v1/suspend/${userId}`;
        const body = { suspend: false };
        return await this.client.doRequest("PUT", endpoint, null, body);
    }

    public async shutdownSynapseRoom(roomId: string, message?: string): Promise<any> {
        const endpoint = `/_synapse/admin/v1/rooms/${roomId}`;
        return await this.client.doRequest("DELETE", endpoint, null, {
            new_room_user_id: await this.client.getUserId(),
            block: true,
            message: message /* If `undefined`, we'll use Synapse's default message. */,
        });
    }

    /**
     * Make a user administrator via the Synapse Admin API
     * @param roomId the room where the user (or the bot) shall be made administrator.
     * @param userId optionally specify the user mxID to be made administrator, if not specified the bot mxID will be used.
     * @returns The list of errors encountered, for reporting to the management room.
     */
    public async makeUserRoomAdmin(roomId: string, userId?: string): Promise<any> {
        try {
            const endpoint = `/_synapse/admin/v1/rooms/${roomId}/make_room_admin`;
            return await this.client.doRequest("POST", endpoint, null, {
                user_id: userId || (await this.client.getUserId()) /* if not specified make the bot administrator */,
            });
        } catch (e) {
            return extractRequestError(e);
        }
    }
}<|MERGE_RESOLUTION|>--- conflicted
+++ resolved
@@ -41,11 +41,8 @@
 import ProtectedRoomsConfig from "./ProtectedRoomsConfig";
 import { MatrixEmitter, MatrixSendClient } from "./MatrixEmitter";
 import { OpenMetrics } from "./webapis/OpenMetrics";
-<<<<<<< HEAD
 import { LRUCache } from "lru-cache";
-=======
 import { ModCache } from "./ModCache";
->>>>>>> 93282da0
 
 export const STATE_NOT_STARTED = "not_started";
 export const STATE_CHECKING_PERMISSIONS = "checking_permissions";
