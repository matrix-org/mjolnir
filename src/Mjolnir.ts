--- conflicted
+++ resolved
@@ -48,11 +48,8 @@
 import { RoomMemberManager } from "./RoomMembers";
 import { ProtectedRoomActivityTracker } from "./queues/ProtectedRoomActivityTracker";
 import { ThrottlingQueue } from "./queues/ThrottlingQueue";
-<<<<<<< HEAD
 import { IConfig } from "./config";
-=======
 import PolicyList, { ListRuleChange } from "./models/PolicyList";
->>>>>>> 829e1bd0
 
 const levelToFn = {
     [LogLevel.DEBUG.toString()]: LogService.debug,
@@ -155,13 +152,8 @@
      * @param {MatrixClient} client The client for Mjolnir to use.
      * @returns A new Mjolnir instance that can be started without further setup.
      */
-<<<<<<< HEAD
     static async setupMjolnirFromConfig(client: MatrixClient, config: IConfig): Promise<Mjolnir> {
-        const banLists: BanList[] = [];
-=======
-    static async setupMjolnirFromConfig(client: MatrixClient): Promise<Mjolnir> {
         const policyLists: PolicyList[] = [];
->>>>>>> 829e1bd0
         const protectedRooms: { [roomId: string]: string } = {};
         const joinedRooms = await client.getJoinedRooms();
         // Ensure we're also joined to the rooms we're protecting
@@ -186,11 +178,7 @@
         }
 
         const ruleServer = config.web.ruleServer ? new RuleServer() : null;
-<<<<<<< HEAD
-        const mjolnir = new Mjolnir(client, managementRoomId, config, protectedRooms, banLists, ruleServer);
-=======
-        const mjolnir = new Mjolnir(client, managementRoomId, protectedRooms, policyLists, ruleServer);
->>>>>>> 829e1bd0
+        const mjolnir = new Mjolnir(client, managementRoomId, config, protectedRooms, policyLists, ruleServer);
         await mjolnir.logMessage(LogLevel.INFO, "index", "Mjolnir is starting up. Use !mjolnir to query status.");
         Mjolnir.addJoinOnInviteListener(mjolnir, client, config);
         return mjolnir;
@@ -718,13 +706,8 @@
         return list;
     }
 
-<<<<<<< HEAD
-    public async warnAboutUnprotectedBanListRoom(roomId: string) {
+    public async warnAboutUnprotectedPolicyListRoom(roomId: string) {
         if (!this.config.protectAllJoinedRooms) return; // doesn't matter
-=======
-    public async warnAboutUnprotectedPolicyListRoom(roomId: string) {
-        if (!config.protectAllJoinedRooms) return; // doesn't matter
->>>>>>> 829e1bd0
         if (this.explicitlyProtectedRoomIds.includes(roomId)) return; // explicitly protected
 
         const createEvent = new CreateEvent(await this.client.getRoomStateEvent(roomId, "m.room.create", ""));
