--- conflicted
+++ resolved
@@ -603,7 +603,6 @@
 // that we do not attempt to initialize it more than once.
 let sentryInitialized = false;
 
-<<<<<<< HEAD
 // check a string to see if it has the characteristics of a link, return true if so
 export function findLink(str: string): boolean {
     if (!str) return false;
@@ -626,7 +625,8 @@
         }
     }
     return isLink;
-=======
+}
+
 /**
  * Get all mxc URIs in a message.
  * @param content Any object.
@@ -636,5 +636,4 @@
     const contentStr = JSON.stringify(content);
     const matches = contentStr.match(/(mxc:\/\/[^\s'"]+)/gim);
     return matches?.map((v) => MXCUrl.parse(v)) ?? [];
->>>>>>> c04193e2
 }