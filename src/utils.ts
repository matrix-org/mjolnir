--- conflicted
+++ resolved
@@ -14,7 +14,6 @@
 limitations under the License.
 */
 
-<<<<<<< HEAD
 import {
     LogLevel,
     LogService,
@@ -22,9 +21,6 @@
     getRequestFn,
     setRequestFn, extractRequestError,
 } from "@vector-im/matrix-bot-sdk";
-=======
-import { LogLevel, LogService, MatrixGlob, getRequestFn, setRequestFn } from "@vector-im/matrix-bot-sdk";
->>>>>>> 943f8786
 import { ClientRequest, IncomingMessage } from "http";
 import { default as parseDuration } from "parse-duration";
 import * as Sentry from "@sentry/node";
@@ -121,66 +117,25 @@
  * @param limit The number of messages to redact from most recent first. If the limit is reached then no further messages will be redacted.
  * @param noop Whether to operate in noop mode.
  */
-<<<<<<< HEAD
-export async function redactUserMessagesIn(client: MatrixSendClient, managementRoom: ManagementRoomOutput, userIdOrGlob: string, targetRoomIds: string[], isAdmin: boolean, limit = 1000, noop = false) {
+
+export async function redactUserMessagesIn(
+    client: MatrixSendClient, 
+    managementRoom: ManagementRoomOutput, 
+    userIdOrGlob: string, 
+    targetRoomIds: string[], 
+    isAdmin: boolean,
+    limit = 1000, 
+    noop = false) {
     const usingGlob = userIdOrGlob.includes("*");
-=======
-export async function redactUserMessagesIn(
-    client: MatrixSendClient,
-    managementRoom: ManagementRoomOutput,
-    userIdOrGlob: string,
-    targetRoomIds: string[],
-    limit = 1000,
-    noop = false,
-) {
-    for (const targetRoomId of targetRoomIds) {
-        await managementRoom.logMessage(
-            LogLevel.DEBUG,
-            "utils#redactUserMessagesIn",
-            `Fetching sent messages for ${userIdOrGlob} in ${targetRoomId} to redact...`,
-            targetRoomId,
-        );
->>>>>>> 943f8786
-
     // if admin use the Admin API, but admin endpoint does not support globs
     if (isAdmin && !usingGlob) {
         try {
-<<<<<<< HEAD
             await adminRedactUserMessagesIn(client, managementRoom, userIdOrGlob, targetRoomIds, limit)
         } catch (e) {
             LogService.error("utils#redactUserMessagesIn", `Error using admin API to redact messages: ${extractRequestError(e)}`);
             await managementRoom.logMessage(LogLevel.ERROR, "utils#redactUserMessagesIn", `Error using admin API to redact messages for user ${userIdOrGlob}, please check logs for more info - falling
             back to non-admin redaction process.`);
             await botRedactUserMessagesIn(client, managementRoom, userIdOrGlob, targetRoomIds, limit, noop);
-=======
-            await getMessagesByUserIn(client, userIdOrGlob, targetRoomId, limit, async (eventsToRedact) => {
-                for (const targetEvent of eventsToRedact) {
-                    await managementRoom.logMessage(
-                        LogLevel.DEBUG,
-                        "utils#redactUserMessagesIn",
-                        `Redacting ${targetEvent["event_id"]} in ${targetRoomId}`,
-                        targetRoomId,
-                    );
-                    if (!noop) {
-                        await client.redactEvent(targetRoomId, targetEvent["event_id"]);
-                    } else {
-                        await managementRoom.logMessage(
-                            LogLevel.WARN,
-                            "utils#redactUserMessagesIn",
-                            `Tried to redact ${targetEvent["event_id"]} in ${targetRoomId} but Mjolnir is running in no-op mode`,
-                            targetRoomId,
-                        );
-                    }
-                }
-            });
-        } catch (error) {
-            await managementRoom.logMessage(
-                LogLevel.ERROR,
-                "utils#redactUserMessagesIn",
-                `Caught an error while trying to redact messages for ${userIdOrGlob} in ${targetRoomId}: ${error}`,
-                targetRoomId,
-            );
->>>>>>> 943f8786
         }
     } else {
         await botRedactUserMessagesIn(client, managementRoom, userIdOrGlob, targetRoomIds, limit, noop);
