--- conflicted
+++ resolved
@@ -24,7 +24,6 @@
 
     const glob = parts[2];
     let rooms = [...Object.keys(mjolnir.protectedRooms)];
-<<<<<<< HEAD
 
     if (parts[parts.length - 1] === "--force") {
         force = true;
@@ -41,10 +40,7 @@
 
     const kickRule = new MatrixGlob(glob);
 
-    let reason;
-=======
     let reason: string | undefined;
->>>>>>> 0eea04bd
     if (parts.length > 3) {
         let reasonIndex = 3;
         if (parts[3].startsWith("#") || parts[3].startsWith("!")) {
@@ -64,9 +60,11 @@
             if (kickRule.test(victim)) {
                 await mjolnir.logMessage(LogLevel.DEBUG, "KickCommand", `Removing ${victim} in ${protectedRoomId}`, protectedRoomId);
 
-<<<<<<< HEAD
                 if (!config.noop) {
                     try {
+                        await mjolnir.taskQueue.push(async () => {
+                            return mjolnir.client.kickUser(victim, protectedRoomId, reason);
+                        });
                         await mjolnir.client.kickUser(victim, protectedRoomId, reason);
                     } catch (e) {
                         await mjolnir.logMessage(LogLevel.WARN, "KickCommand", `An error happened while trying to kick ${victim}: ${e}`);
@@ -75,15 +73,6 @@
                     await mjolnir.logMessage(LogLevel.WARN, "KickCommand", `Tried to kick ${victim} in ${protectedRoomId} but the bot is running in no-op mode.`, protectedRoomId);
                 }
             }
-=======
-        await mjolnir.logMessage(LogLevel.INFO, "KickCommand", `Kicking ${userId} in ${targetRoomId} for ${reason}`, targetRoomId);
-        if (!config.noop) {
-            await mjolnir.taskQueue.push(async () => {
-                return mjolnir.client.kickUser(userId, targetRoomId, reason);
-            });
-        } else {
-            await mjolnir.logMessage(LogLevel.WARN, "KickCommand", `Tried to kick ${userId} in ${targetRoomId} but the bot is running in no-op mode.`, targetRoomId);
->>>>>>> 0eea04bd
         }
     }
 
