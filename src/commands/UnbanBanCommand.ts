/*
Copyright 2019-2021 The Matrix.org Foundation C.I.C.

Licensed under the Apache License, Version 2.0 (the "License");
you may not use this file except in compliance with the License.
You may obtain a copy of the License at

    http://www.apache.org/licenses/LICENSE-2.0

Unless required by applicable law or agreed to in writing, software
distributed under the License is distributed on an "AS IS" BASIS,
WITHOUT WARRANTIES OR CONDITIONS OF ANY KIND, either express or implied.
See the License for the specific language governing permissions and
limitations under the License.
*/

import { Mjolnir } from "../Mjolnir";
import PolicyList from "../models/PolicyList";
import { extractRequestError, LogLevel, LogService, MatrixGlob, RichReply } from "matrix-bot-sdk";
<<<<<<< HEAD
import { RECOMMENDATION_BAN, recommendationToStable } from "../models/ListRule";
=======
import { Recommendation, RULE_ROOM, RULE_SERVER, RULE_USER, USER_RULE_TYPES } from "../models/ListRule";
import config from "../config";
>>>>>>> 829e1bd0
import { DEFAULT_LIST_EVENT_TYPE } from "./SetDefaultBanListCommand";

interface Arguments {
    list: PolicyList | null;
    entity: string;
    ruleType: string | null;
    reason: string;
}

// Exported for tests
export async function parseArguments(roomId: string, event: any, mjolnir: Mjolnir, parts: string[]): Promise<Arguments | null> {
    let defaultShortcode: string | null = null;
    try {
        const data: { shortcode: string } = await mjolnir.client.getAccountData(DEFAULT_LIST_EVENT_TYPE);
        defaultShortcode = data['shortcode'];
    } catch (e) {
        LogService.warn("UnbanBanCommand", "Non-fatal error getting default ban list");
        LogService.warn("UnbanBanCommand", extractRequestError(e));

        // Assume no default.
    }

    let argumentIndex = 2;
    let ruleType: string | null = null;
    let entity: string | null = null;
    let list: PolicyList | null = null;
    let force = false;
    while (argumentIndex < 7 && argumentIndex < parts.length) {
        const arg = parts[argumentIndex++];
        if (!arg) break;
        if (["user", "room", "server"].includes(arg.toLowerCase())) {
            if (arg.toLowerCase() === 'user') ruleType = RULE_USER;
            if (arg.toLowerCase() === 'room') ruleType = RULE_ROOM;
            if (arg.toLowerCase() === 'server') ruleType = RULE_SERVER;
        } else if (!entity && (arg[0] === '@' || arg[0] === '!' || arg[0] === '#' || arg.includes("*"))) {
            entity = arg;
            if (arg.startsWith("@") && !ruleType) ruleType = RULE_USER;
            else if (arg.startsWith("#") && !ruleType) ruleType = RULE_ROOM;
            else if (arg.startsWith("!") && !ruleType) ruleType = RULE_ROOM;
            else if (!ruleType) ruleType = RULE_SERVER;
        } else if (!list) {
            const foundList = mjolnir.lists.find(b => b.listShortcode.toLowerCase() === arg.toLowerCase());
            if (foundList !== undefined) {
                list = foundList;
            }
        }

        if (entity) break;
    }

    if (parts[parts.length - 1] === "--force") {
        force = true;
        // Remove from parts to ease reason handling
        parts.pop();
    }

    if (!entity) {
        // It'll be a server at this point - figure out which positional argument is the server
        // name and where the reason starts.
        let serverIndex = 2;
        if (ruleType) serverIndex++;
        if (list) serverIndex++;
        entity = parts[serverIndex];
        if (!ruleType) ruleType = RULE_SERVER;
        argumentIndex = serverIndex + 1;
    }

    if (!list) {
        list = mjolnir.lists.find(b => b.listShortcode.toLowerCase() === defaultShortcode) || null;
    }

    let replyMessage: string | null = null;
    if (!list) replyMessage = "No ban list matching that shortcode was found";
    else if (!ruleType) replyMessage = "Please specify the type as either 'user', 'room', or 'server'";
    else if (!entity) replyMessage = "No entity found";

    if (mjolnir.config.commands.confirmWildcardBan && /[*?]/.test(entity) && !force) {
        replyMessage = "Wildcard bans require an additional `--force` argument to confirm";
    }

    if (replyMessage) {
        const reply = RichReply.createFor(roomId, event, replyMessage, replyMessage);
        reply["msgtype"] = "m.notice";
        await mjolnir.client.sendMessage(roomId, reply);
        return null;
    }

    return {
        list,
        entity,
        ruleType,
        reason: parts.splice(argumentIndex).join(" ").trim(),
    };
}

// !mjolnir ban <shortcode> <user|server|room> <glob> [reason] [--force]
export async function execBanCommand(roomId: string, event: any, mjolnir: Mjolnir, parts: string[]) {
    const bits = await parseArguments(roomId, event, mjolnir, parts);
    if (!bits) return; // error already handled

    const ruleContent = {
        entity: bits.entity,
        recommendation: Recommendation.Ban,
        reason: bits.reason || '<no reason supplied>',
    };
    const stateKey = `rule:${bits.entity}`;

    await mjolnir.client.sendStateEvent(bits.list!.roomId, bits.ruleType!, stateKey, ruleContent);
    await mjolnir.client.unstableApis.addReactionToEvent(roomId, event['event_id'], '✅');
}

// !mjolnir unban <shortcode> <user|server|room> <glob> [apply:t/f]
export async function execUnbanCommand(roomId: string, event: any, mjolnir: Mjolnir, parts: string[]) {
    const bits = await parseArguments(roomId, event, mjolnir, parts);
    if (!bits) return; // error already handled

    await bits.list!.unbanEntity(bits.ruleType!, bits.entity);

    if (USER_RULE_TYPES.includes(bits.ruleType!) && bits.reason === 'true') {
        const rule = new MatrixGlob(bits.entity);
        await mjolnir.logMessage(LogLevel.INFO, "UnbanBanCommand", "Unbanning users that match glob: " + bits.entity);
        let unbannedSomeone = false;
        for (const protectedRoomId of Object.keys(mjolnir.protectedRooms)) {
            const members = await mjolnir.client.getRoomMembers(protectedRoomId, undefined, ['ban'], undefined);
            await mjolnir.logMessage(LogLevel.DEBUG, "UnbanBanCommand", `Found ${members.length} banned user(s)`);
            for (const member of members) {
                const victim = member.membershipFor;
                if (member.membership !== 'ban') continue;
                if (rule.test(victim)) {
                    await mjolnir.logMessage(LogLevel.DEBUG, "UnbanBanCommand", `Unbanning ${victim} in ${protectedRoomId}`, protectedRoomId);

                    if (!mjolnir.config.noop) {
                        await mjolnir.client.unbanUser(victim, protectedRoomId);
                    } else {
                        await mjolnir.logMessage(LogLevel.WARN, "UnbanBanCommand", `Attempted to unban ${victim} in ${protectedRoomId} but Mjolnir is running in no-op mode`, protectedRoomId);
                    }

                    unbannedSomeone = true;
                }
            }
        }

        if (unbannedSomeone) {
            await mjolnir.logMessage(LogLevel.DEBUG, "UnbanBanCommand", `Syncing lists to ensure no users were accidentally unbanned`);
            await mjolnir.syncLists(mjolnir.config.verboseLogging);
        }
    }

    await mjolnir.client.unstableApis.addReactionToEvent(roomId, event['event_id'], '✅');
}<|MERGE_RESOLUTION|>--- conflicted
+++ resolved
@@ -17,12 +17,7 @@
 import { Mjolnir } from "../Mjolnir";
 import PolicyList from "../models/PolicyList";
 import { extractRequestError, LogLevel, LogService, MatrixGlob, RichReply } from "matrix-bot-sdk";
-<<<<<<< HEAD
-import { RECOMMENDATION_BAN, recommendationToStable } from "../models/ListRule";
-=======
 import { Recommendation, RULE_ROOM, RULE_SERVER, RULE_USER, USER_RULE_TYPES } from "../models/ListRule";
-import config from "../config";
->>>>>>> 829e1bd0
 import { DEFAULT_LIST_EVENT_TYPE } from "./SetDefaultBanListCommand";
 
 interface Arguments {
