/*
Copyright 2019 The Matrix.org Foundation C.I.C.

Licensed under the Apache License, Version 2.0 (the "License");
you may not use this file except in compliance with the License.
You may obtain a copy of the License at

    http://www.apache.org/licenses/LICENSE-2.0

Unless required by applicable law or agreed to in writing, software
distributed under the License is distributed on an "AS IS" BASIS,
WITHOUT WARRANTIES OR CONDITIONS OF ANY KIND, either express or implied.
See the License for the specific language governing permissions and
limitations under the License.
*/

import { Mjolnir } from "../Mjolnir";
import { redactUserMessagesIn } from "../utils";
import { Permalinks } from "@vector-im/matrix-bot-sdk";

// !mjolnir redact <user ID> [room alias] [limit]
export async function execRedactCommand(roomId: string, event: any, mjolnir: Mjolnir, parts: string[]) {
    const userId = parts[2];
<<<<<<< HEAD
    let targetRoom: string|null = null;
=======
    let roomAlias: string | null = null;
>>>>>>> 943f8786
    let limit = Number.parseInt(parts.length > 3 ? parts[3] : "", 10); // default to NaN for later
    if (parts.length > 3 && isNaN(limit)) {
        targetRoom = await mjolnir.client.resolveRoom(parts[3]);
        if (parts.length > 4) {
            limit = Number.parseInt(parts[4], 10);
        }
    }

    // Make sure we always have a limit set
    if (isNaN(limit)) limit = 1000;

    const processingReactionId = await mjolnir.client.unstableApis.addReactionToEvent(
        roomId,
        event["event_id"],
        "In Progress",
    );

    if (userId[0] !== "@") {
        // Assume it's a permalink
        const parsed = Permalinks.parseUrl(parts[2]);
        const targetRoomId = await mjolnir.client.resolveRoom(parsed.roomIdOrAlias);
        await mjolnir.client.redactEvent(targetRoomId, parsed.eventId);
        await mjolnir.client.unstableApis.addReactionToEvent(roomId, event["event_id"], "✅");
        await mjolnir.client.redactEvent(roomId, processingReactionId, "done processing command");
        return;
    }

    const targetRoomIds = targetRoom ? [targetRoom] : mjolnir.protectedRoomsTracker.getProtectedRooms();
    const isAdmin = await mjolnir.isSynapseAdmin();
    await redactUserMessagesIn(mjolnir.client, mjolnir.managementRoomOutput, userId, targetRoomIds, isAdmin, limit);

    await mjolnir.client.unstableApis.addReactionToEvent(roomId, event["event_id"], "✅");
    await mjolnir.client.redactEvent(roomId, processingReactionId, "done processing");
}<|MERGE_RESOLUTION|>--- conflicted
+++ resolved
@@ -21,11 +21,8 @@
 // !mjolnir redact <user ID> [room alias] [limit]
 export async function execRedactCommand(roomId: string, event: any, mjolnir: Mjolnir, parts: string[]) {
     const userId = parts[2];
-<<<<<<< HEAD
+
     let targetRoom: string|null = null;
-=======
-    let roomAlias: string | null = null;
->>>>>>> 943f8786
     let limit = Number.parseInt(parts.length > 3 ? parts[3] : "", 10); // default to NaN for later
     if (parts.length > 3 && isNaN(limit)) {
         targetRoom = await mjolnir.client.resolveRoom(parts[3]);
