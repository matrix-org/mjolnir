/*
Copyright 2019-2022 The Matrix.org Foundation C.I.C.

Licensed under the Apache License, Version 2.0 (the "License");
you may not use this file except in compliance with the License.
You may obtain a copy of the License at

    http://www.apache.org/licenses/LICENSE-2.0

Unless required by applicable law or agreed to in writing, software
distributed under the License is distributed on an "AS IS" BASIS,
WITHOUT WARRANTIES OR CONDITIONS OF ANY KIND, either express or implied.
See the License for the specific language governing permissions and
limitations under the License.
*/

import { Mjolnir } from "../Mjolnir";
import { execStatusCommand } from "./StatusCommand";
import { execBanCommand, execUnbanCommand } from "./UnbanBanCommand";
import { execDumpRulesCommand, execRulesMatchingCommand } from "./DumpRulesCommand";
import { extractRequestError, LogService, RichReply } from "@vector-im/matrix-bot-sdk";
import { htmlEscape } from "../utils";
import { execSyncCommand } from "./SyncCommand";
import { execPermissionCheckCommand } from "./PermissionCheckCommand";
import { execCreateListCommand } from "./CreateBanListCommand";
import { execUnwatchCommand, execWatchCommand } from "./WatchUnwatchCommand";
import { execRedactCommand } from "./RedactCommand";
import { execImportCommand } from "./ImportCommand";
import { execSetDefaultListCommand } from "./SetDefaultBanListCommand";
import { execDeactivateCommand } from "./DeactivateCommand";
import {
    execDisableProtection,
    execEnableProtection,
    execListProtections,
    execConfigGetProtection,
    execConfigSetProtection,
    execConfigAddProtection,
    execConfigRemoveProtection,
} from "./ProtectionsCommands";
import { execListProtectedRooms } from "./ListProtectedRoomsCommand";
import { execAddProtectedRoom, execRemoveProtectedRoom } from "./AddRemoveProtectedRoomsCommand";
import { execAddRoomToDirectoryCommand, execRemoveRoomFromDirectoryCommand } from "./AddRemoveRoomFromDirectoryCommand";
import { execSetPowerLevelCommand } from "./SetPowerLevelCommand";
import { execShutdownRoomCommand } from "./ShutdownRoomCommand";
import { execAddAliasCommand, execMoveAliasCommand, execRemoveAliasCommand, execResolveCommand } from "./AliasCommands";
import { execKickCommand } from "./KickCommand";
import { execMakeRoomAdminCommand } from "./MakeRoomAdminCommand";
import { parse as tokenize } from "shell-quote";
import { execSinceCommand } from "./SinceCommand";
import { execSetupProtectedRoom } from "./SetupDecentralizedReportingCommand";
import { execSuspendCommand } from "./SuspendCommand";
import { execUnsuspendCommand } from "./UnsuspendCommand";
import { execIgnoreCommand, execListIgnoredCommand } from "./IgnoreCommand";

export const COMMAND_PREFIX = "!mjolnir";

export async function handleCommand(roomId: string, event: { content: { body: string } }, mjolnir: Mjolnir) {
    const cmd = event["content"]["body"];
    const parts = cmd
        .trim()
        .split(" ")
        .filter((p) => p.trim().length > 0);

    // A shell-style parser that can parse `"a b c"` (with quotes) as a single argument.
    // We do **not** want to parse `#` as a comment start, though.
    const tokens = tokenize(cmd.replace("#", "\\#")).slice(/* get rid of ["!mjolnir", command] */ 2);

    try {
        if (parts.length === 1 || parts[1] === "status") {
            return await execStatusCommand(roomId, event, mjolnir, parts.slice(2));
        } else if (parts[1] === "ban" && parts.length > 2) {
            return await execBanCommand(roomId, event, mjolnir, parts);
        } else if (parts[1] === "unban" && parts.length > 2) {
            return await execUnbanCommand(roomId, event, mjolnir, parts);
        } else if (parts[1] === "rules" && parts.length === 4 && parts[2] === "matching") {
            return await execRulesMatchingCommand(roomId, event, mjolnir, parts[3]);
        } else if (parts[1] === "rules") {
            return await execDumpRulesCommand(roomId, event, mjolnir);
        } else if (parts[1] === "sync") {
            return await execSyncCommand(roomId, event, mjolnir);
        } else if (parts[1] === "verify") {
            return await execPermissionCheckCommand(roomId, event, mjolnir);
        } else if (parts.length >= 5 && parts[1] === "list" && parts[2] === "create") {
            return await execCreateListCommand(roomId, event, mjolnir, parts);
        } else if (parts[1] === "watch" && parts.length > 1) {
            return await execWatchCommand(roomId, event, mjolnir, parts);
        } else if (parts[1] === "unwatch" && parts.length > 1) {
            return await execUnwatchCommand(roomId, event, mjolnir, parts);
        } else if (parts[1] === "redact" && parts.length > 1) {
            return await execRedactCommand(roomId, event, mjolnir, parts);
        } else if (parts[1] === "import" && parts.length > 2) {
            return await execImportCommand(roomId, event, mjolnir, parts);
        } else if (parts[1] === "default" && parts.length > 2) {
            return await execSetDefaultListCommand(roomId, event, mjolnir, parts);
        } else if (parts[1] === "deactivate" && parts.length > 2) {
            return await execDeactivateCommand(roomId, event, mjolnir, parts);
        } else if (parts[1] === "protections") {
            return await execListProtections(roomId, event, mjolnir, parts);
        } else if (parts[1] === "enable" && parts.length > 1) {
            return await execEnableProtection(roomId, event, mjolnir, parts);
        } else if (parts[1] === "disable" && parts.length > 1) {
            return await execDisableProtection(roomId, event, mjolnir, parts);
        } else if (parts[1] === "config" && parts[2] === "set" && parts.length > 3) {
            return await execConfigSetProtection(roomId, event, mjolnir, parts.slice(3));
        } else if (parts[1] === "config" && parts[2] === "add" && parts.length > 3) {
            return await execConfigAddProtection(roomId, event, mjolnir, parts.slice(3));
        } else if (parts[1] === "config" && parts[2] === "remove" && parts.length > 3) {
            return await execConfigRemoveProtection(roomId, event, mjolnir, parts.slice(3));
        } else if (parts[1] === "config" && parts[2] === "get") {
            return await execConfigGetProtection(roomId, event, mjolnir, parts.slice(3));
        } else if (parts[1] === "rooms" && parts.length > 3 && parts[2] === "add") {
            return await execAddProtectedRoom(roomId, event, mjolnir, parts);
        } else if (parts[1] === "rooms" && parts.length > 3 && parts[2] === "remove") {
            return await execRemoveProtectedRoom(roomId, event, mjolnir, parts);
        } else if (parts[1] === "rooms" && parts.length > 3 && parts[2] === "setup") {
            return await execSetupProtectedRoom(roomId, event, mjolnir, parts);
        } else if (parts[1] === "rooms" && parts.length === 2) {
            return await execListProtectedRooms(roomId, event, mjolnir);
        } else if (parts[1] === "move" && parts.length > 3) {
            return await execMoveAliasCommand(roomId, event, mjolnir, parts);
        } else if (parts[1] === "directory" && parts.length > 3 && parts[2] === "add") {
            return await execAddRoomToDirectoryCommand(roomId, event, mjolnir, parts);
        } else if (parts[1] === "directory" && parts.length > 3 && parts[2] === "remove") {
            return await execRemoveRoomFromDirectoryCommand(roomId, event, mjolnir, parts);
        } else if (parts[1] === "alias" && parts.length > 4 && parts[2] === "add") {
            return await execAddAliasCommand(roomId, event, mjolnir, parts);
        } else if (parts[1] === "alias" && parts.length > 3 && parts[2] === "remove") {
            return await execRemoveAliasCommand(roomId, event, mjolnir, parts);
        } else if (parts[1] === "resolve" && parts.length > 2) {
            return await execResolveCommand(roomId, event, mjolnir, parts);
        } else if (parts[1] === "powerlevel" && parts.length > 3) {
            return await execSetPowerLevelCommand(roomId, event, mjolnir, parts);
        } else if (parts[1] === "shutdown" && parts[2] === "room" && parts.length > 3) {
            return await execShutdownRoomCommand(roomId, event, mjolnir, parts);
        } else if (parts[1] === "since") {
            return await execSinceCommand(roomId, event, mjolnir, tokens);
        } else if (parts[1] === "kick" && parts.length > 2) {
            return await execKickCommand(roomId, event, mjolnir, parts);
        } else if (parts[1] === "make" && parts[2] === "admin" && parts.length > 3) {
            return await execMakeRoomAdminCommand(roomId, event, mjolnir, parts);
        } else if (parts[1] === "suspend" && parts.length > 2) {
            return await execSuspendCommand(roomId, event, mjolnir, parts);
        } else if (parts[1] === "unsuspend" && parts.length > 2) {
            return await execUnsuspendCommand(roomId, event, mjolnir, parts);
        } else if (parts[1] === "ignore") {
            return await execIgnoreCommand(roomId, event, mjolnir, parts);
        } else if (parts[1] === "ignored") {
            return await execListIgnoredCommand(roomId, event, mjolnir, parts);
        } else if (parts[1] === "help") {
            // Help menu
            const protectionMenu =
                "" +
                "!mjolnir status protection <protection> [subcommand]                - Print status information for a protection\n" +
                "!mjolnir protections                                                - List all available protections\n" +
                "!mjolnir enable <protection>                                        - Enables a particular protection\n" +
                "!mjolnir disable <protection>                                       - Disables a particular protection\n" +
                "!mjolnir config set <protection>.<setting> [value]                  - Change a protection setting\n" +
                "!mjolnir config add <protection>.<setting> [value]                  - Add a value to a list protection setting\n" +
                "!mjolnir config remove <protection>.<setting> [value]               - Remove a value from a list protection setting\n" +
                "!mjolnir config get [protection]                                    - List protection settings\n";

            const actionMenu =
                "" +
                "!mjolnir ban <list shortcode> <user|room|server> <glob> [reason]      - Adds an entity to the ban list\n" +
                "!mjolnir unban <list shortcode> <user|room|server> <glob> [apply]     - Removes an entity from the ban list. If apply is 'true', the users matching the glob will be manually unbanned in each protected room.\n" +
                "!mjolnir redact <user ID> [room alias/ID] [limit]                     - Redacts messages by the sender in the target room (or all rooms), up to a maximum number of events in the backlog (default 1000)\n" +
                "!mjolnir redact <event permalink>                                     - Redacts a message by permalink\n" +
                "!mjolnir kick <glob> [room alias/ID] [reason]                         - Kicks a user or all of those matching a glob in a particular room or all protected rooms\n" +
                "!mjolnir deactivate <user ID>                                         - Deactivates a user ID\n" +
                "!mjolnir since <date>/<duration> <action> <limit> [rooms...] [reason] - Apply an action ('kick', 'ban', 'mute', 'unmute' or 'show') to all users who joined a room since <date>/<duration> (up to <limit> users)\n" +
                "!mjolnir powerlevel <user ID> <power level> [room alias/ID]           - Sets the power level of the user in the specified room (or all protected rooms)\n" +
                "!mjolnir make admin <room alias> [user alias/ID]                      - Make the specified user or the bot itself admin of the room\n" +
                "!mjolnir suspend <user ID>                                            - Suspend the specified user\n" +
                "!mjolnir unsuspend <user ID>                                          - Unsuspend the specified user\n" +
                "!mjolnir ignore <user ID/server name>                                 - Add user to list of users/servers that cannot be banned/ACL'd. Note that this does not survive restart.\n" +
                "!mjolnir ignored                                                      - List currently ignored entities.\n" +
                "!mjolnir shutdown room <room alias/ID> [message]                      - Uses the bot's account to shut down a room, preventing access to the room on this server\n";

            const policyListMenu =
                "" +
                "!mjolnir list create <shortcode> <alias localpart>                  - Creates a new ban list with the given shortcode and alias\n" +
                "!mjolnir watch <room alias/ID>                                      - Watches a ban list\n" +
                "!mjolnir unwatch <room alias/ID>                                    - Unwatches a ban list\n" +
                "!mjolnir import <room alias/ID> <list shortcode>                    - Imports bans and ACLs into the given list\n" +
                "!mjolnir default <shortcode>                                        - Sets the default list for commands\n" +
                "!mjolnir rules                                                      - Lists the rules currently in use by Mjolnir\n" +
                "!mjolnir rules matching <user|room|server>                          - Lists the rules in use that will match this entity e.g. `!rules matching @foo:example.com` will show all the user and server rules, including globs, that match this user\n" +
                "!mjolnir sync                                                       - Force updates of all lists and re-apply rules\n";

            const roomsMenu =
                "" +
                "!mjolnir rooms                                                      - Lists all the protected rooms\n" +
                "!mjolnir rooms add <room alias/ID>                                  - Adds a protected room (may cause high server load)\n" +
                "!mjolnir rooms remove <room alias/ID>                               - Removes a protected room\n" +
                "!mjolnir rooms setup <room alias/ID> reporting                      - Setup decentralized reporting in a room\n" +
                "!mjolnir move <room alias> <room alias/ID>                          - Moves a <room alias> to a new <room ID>\n" +
                "!mjolnir directory add <room alias/ID>                              - Publishes a room in the server's room directory\n" +
                "!mjolnir directory remove <room alias/ID>                           - Removes a room from the server's room directory\n" +
                "!mjolnir alias add <room alias> <target room alias/ID>              - Adds <room alias> to <target room>\n" +
                "!mjolnir alias remove <room alias>                                  - Deletes the room alias from whatever room it is attached to\n" +
                "!mjolnir resolve <room alias>                                       - Resolves a room alias to a room ID\n" +
<<<<<<< HEAD
                "!mjolnir since <date>/<duration> <action> <limit> [rooms...] [reason] - Apply an action ('kick', 'ban', 'mute', 'unmute' or 'show') to all users who joined a room since <date>/<duration> (up to <limit> users)\n" +
                "!mjolnir shutdown room <room alias/ID> [message]                    - Uses the bot's account to shut down a room, preventing access to the room on this server\n" +
                "!mjolnir powerlevel <user ID> <power level> [room alias/ID]         - Sets the power level of the user in the specified room (or all protected rooms) - mjolnir will resist lowering the power level of the bot/users in the moderation room unless a --force argument is added\n" +
                "!mjolnir make admin <room alias> [user alias/ID]                    - Make the specified user or the bot itself admin of the room\n" +
                "!mjolnir suspend <user ID>                                          - Suspend the specified user\n" +
                "!mjolnir unsuspend <user ID>                                        - Unsuspend the specified user\n" +
                "!mjolnir ignore <user ID/server name>                               - Add user to list of users/servers that cannot be banned/ACL'd. Note that this does not survive restart.\n" +
                "!mjolnir ignored                                                     - List currently ignored entities.\n" +
=======
                "!mjolnir shutdown room <room alias/ID> [message]                    - Uses the bot's account to shut down a room, preventing access to the room on this server\n";

            const botMenu =
                "" +
                "!mjolnir                                                            - Print status information\n" +
                "!mjolnir status                                                     - Print status information\n" +
                "!mjolnir verify                                                     - Ensures Mjolnir can moderate all your rooms\n" +
>>>>>>> dc138beb
                "!mjolnir help                                                       - This menu\n";

            const html = `<h3>Mjolnir help menu:</h3><br />
            <b>Protection Actions/Options:</b><pre><code>${htmlEscape(protectionMenu)}</code></pre><br />
            <b>Moderation Actions:</b><pre><code>${htmlEscape(actionMenu)}</code></pre><br />
            <b>Policy List Options/Actions:</b><pre><code>${htmlEscape(policyListMenu)}</code></pre><br />
            <b>Room Managment:</b><pre><code>${htmlEscape(roomsMenu)}</code></pre><br />
            <b>Bot Status and Management:</b><pre><code>${htmlEscape(botMenu)}</code></pre>`;
            const text = `Mjolnir help menu:\n Protection Actions/Options:\n ${protectionMenu} \n Moderation Actions: ${actionMenu}\n Policy List Options/Actions: \n ${policyListMenu} \n Room Management: ${roomsMenu} \n Bot Status and Management: \n ${botMenu} `;
            const reply = RichReply.createFor(roomId, event, text, html);
            reply["msgtype"] = "m.notice";
            return await mjolnir.client.sendMessage(roomId, reply);
        } else {
            return await mjolnir.client.sendMessage(roomId, {
                msgtype: "m.text",
                body: "Unknown command - use `!mjolnir help` to display the help menu.",
            });
        }
    } catch (e) {
        LogService.error("CommandHandler", extractRequestError(e));
        const text = "There was an error processing your command - see console/log for details";
        const reply = RichReply.createFor(roomId, event, text, text);
        reply["msgtype"] = "m.notice";
        return await mjolnir.client.sendMessage(roomId, reply);
    }
}<|MERGE_RESOLUTION|>--- conflicted
+++ resolved
@@ -168,7 +168,7 @@
                 "!mjolnir kick <glob> [room alias/ID] [reason]                         - Kicks a user or all of those matching a glob in a particular room or all protected rooms\n" +
                 "!mjolnir deactivate <user ID>                                         - Deactivates a user ID\n" +
                 "!mjolnir since <date>/<duration> <action> <limit> [rooms...] [reason] - Apply an action ('kick', 'ban', 'mute', 'unmute' or 'show') to all users who joined a room since <date>/<duration> (up to <limit> users)\n" +
-                "!mjolnir powerlevel <user ID> <power level> [room alias/ID]           - Sets the power level of the user in the specified room (or all protected rooms)\n" +
+                "!mjolnir powerlevel <user ID> <power level> [room alias/ID]           - Sets the power level of the user in the specified room (or all protected rooms) - mjolnir will resist lowering the power level of the bot/users in the moderation room unless a --force argument is added\n" +
                 "!mjolnir make admin <room alias> [user alias/ID]                      - Make the specified user or the bot itself admin of the room\n" +
                 "!mjolnir suspend <user ID>                                            - Suspend the specified user\n" +
                 "!mjolnir unsuspend <user ID>                                          - Unsuspend the specified user\n" +
@@ -199,16 +199,6 @@
                 "!mjolnir alias add <room alias> <target room alias/ID>              - Adds <room alias> to <target room>\n" +
                 "!mjolnir alias remove <room alias>                                  - Deletes the room alias from whatever room it is attached to\n" +
                 "!mjolnir resolve <room alias>                                       - Resolves a room alias to a room ID\n" +
-<<<<<<< HEAD
-                "!mjolnir since <date>/<duration> <action> <limit> [rooms...] [reason] - Apply an action ('kick', 'ban', 'mute', 'unmute' or 'show') to all users who joined a room since <date>/<duration> (up to <limit> users)\n" +
-                "!mjolnir shutdown room <room alias/ID> [message]                    - Uses the bot's account to shut down a room, preventing access to the room on this server\n" +
-                "!mjolnir powerlevel <user ID> <power level> [room alias/ID]         - Sets the power level of the user in the specified room (or all protected rooms) - mjolnir will resist lowering the power level of the bot/users in the moderation room unless a --force argument is added\n" +
-                "!mjolnir make admin <room alias> [user alias/ID]                    - Make the specified user or the bot itself admin of the room\n" +
-                "!mjolnir suspend <user ID>                                          - Suspend the specified user\n" +
-                "!mjolnir unsuspend <user ID>                                        - Unsuspend the specified user\n" +
-                "!mjolnir ignore <user ID/server name>                               - Add user to list of users/servers that cannot be banned/ACL'd. Note that this does not survive restart.\n" +
-                "!mjolnir ignored                                                     - List currently ignored entities.\n" +
-=======
                 "!mjolnir shutdown room <room alias/ID> [message]                    - Uses the bot's account to shut down a room, preventing access to the room on this server\n";
 
             const botMenu =
@@ -216,7 +206,6 @@
                 "!mjolnir                                                            - Print status information\n" +
                 "!mjolnir status                                                     - Print status information\n" +
                 "!mjolnir verify                                                     - Ensures Mjolnir can moderate all your rooms\n" +
->>>>>>> dc138beb
                 "!mjolnir help                                                       - This menu\n";
 
             const html = `<h3>Mjolnir help menu:</h3><br />
