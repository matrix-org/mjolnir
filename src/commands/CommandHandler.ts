--- conflicted
+++ resolved
@@ -48,15 +48,9 @@
 import { parse as tokenize } from "shell-quote";
 import { execSinceCommand } from "./SinceCommand";
 import { execSetupProtectedRoom } from "./SetupDecentralizedReportingCommand";
-<<<<<<< HEAD
 import {execSuspendCommand} from "./SuspendCommand";
 import {execUnsuspendCommand} from "./UnsuspendCommand";
 import {execIgnoreCommand, execListIgnoredCommand} from "./IgnoreCommand";
-
-=======
-import { execSuspendCommand } from "./SuspendCommand";
-import { execUnsuspendCommand } from "./UnsuspendCommand";
->>>>>>> 943f8786
 
 export const COMMAND_PREFIX = "!mjolnir";
 
@@ -146,17 +140,12 @@
             return await execMakeRoomAdminCommand(roomId, event, mjolnir, parts);
         } else if (parts[1] === "suspend" && parts.length > 2) {
             return await execSuspendCommand(roomId, event, mjolnir, parts);
-<<<<<<< HEAD
         } else if (parts[1] === 'unsuspend' && parts.length > 2) {
             return await execUnsuspendCommand(roomId, event, mjolnir, parts)
         } else if (parts[1] === 'ignore') {
             return await execIgnoreCommand(roomId, event, mjolnir, parts)
         } else if (parts[1] === 'ignored') {
             return await execListIgnoredCommand(roomId, event, mjolnir, parts)
-=======
-        } else if (parts[1] === "unsuspend" && parts.length > 2) {
-            return await execUnsuspendCommand(roomId, event, mjolnir, parts);
->>>>>>> 943f8786
         } else {
             // Help menu
             const menu =
@@ -200,17 +189,11 @@
                 "!mjolnir shutdown room <room alias/ID> [message]                    - Uses the bot's account to shut down a room, preventing access to the room on this server\n" +
                 "!mjolnir powerlevel <user ID> <power level> [room alias/ID]         - Sets the power level of the user in the specified room (or all protected rooms)\n" +
                 "!mjolnir make admin <room alias> [user alias/ID]                    - Make the specified user or the bot itself admin of the room\n" +
-<<<<<<< HEAD
                 "!mjolnir suspend <user ID>                                          - Suspend the specified user\n" +
                 "!mjolnir unsuspend <user ID>                                        - Unsuspend the specified user\n" +
                 "!mjolnir ignore <user ID/server name>                               - Add user to list of users/servers that cannot be banned/ACL'd. Note that this does not survive restart.\n" +
                 "mjolnir ignored                                                     - List currently ignored entities.\n" +
                 "!mjolnir help                                                       - This menu\n"
-=======
-                "!mjolnir suspend <user ID>                                          - Suspend the specified user" +
-                "!mjolnir unsuspend <user ID>                                        - Unsuspend the specified user" +
-                "!mjolnir help                                                       - This menu\n";
->>>>>>> 943f8786
             const html = `<b>Mjolnir help:</b><br><pre><code>${htmlEscape(menu)}</code></pre>`;
             const text = `Mjolnir help:\n${menu}`;
             const reply = RichReply.createFor(roomId, event, text, html);
